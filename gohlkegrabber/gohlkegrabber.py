--- conflicted
+++ resolved
@@ -97,12 +97,8 @@
         Calling will force a reload of the index off the website, even if it was loaded from cache previously
         :return: None
         """
-<<<<<<< HEAD
         req = request.Request(self.index_root, headers={'User-Agent': 'custom'})
         response = request.urlopen(req)
-=======
-        response = self.url_open(self.index_root)
->>>>>>> 06fd7d5c
         self.index = response.read()
         if self._cached:
             with open(self._cached, 'wb') as f:
@@ -203,15 +199,11 @@
         if best_match is not None:
             p = Path(save_location) / Path(best_match['link']).name
             if not p.is_file() or overwrite:
-<<<<<<< HEAD
                 opener = request.build_opener()
                 opener.addheaders = [('User-agent', 'Custom')]
                 request.install_opener(opener)
                 self.last_retrieve = best_match['link']
                 request.urlretrieve(self.last_retrieve, p)
-=======
-                self.url_retrieve(best_match['link'], p)
->>>>>>> 06fd7d5c
         else:
             p = None
 
